"""Integration tests for API endpoints."""

from unittest.mock import MagicMock, patch

import pytest
from fastapi.testclient import TestClient

from friday.api.app import app


class TestAPIIntegration:
    """Integration tests for API endpoints."""

    @pytest.fixture
    def client(self):
        """Create test client."""
        return TestClient(app)

    def test_health_endpoint(self, client):
        """Test health check endpoint."""
        response = client.get("/api/v1/health")

        assert response.status_code == 200
        data = response.json()
        assert data["status"] == "healthy"
        assert "version" in data

    def test_root_endpoint(self, client):
        """Test root endpoint."""
        response = client.get("/")

        assert response.status_code == 200
        data = response.json()
        assert "message" in data
        assert "Friday" in data["message"]

    @patch("friday.api.routes.generate.JiraConnector")
    @patch("friday.api.routes.generate.TestCaseGenerator")
    def test_generate_endpoint_with_jira(self, mock_generator, mock_jira, client):
        """Test generate endpoint with Jira issue."""
        # Mock Jira connector
        mock_jira_instance = MagicMock()
        mock_jira_instance.get_issue.return_value = {
            "key": "TEST-123",
            "fields": {"summary": "Test issue", "description": "Test description"},
        }
        mock_jira_instance.extract_acceptance_criteria.return_value = "Test criteria"
        mock_jira.return_value = mock_jira_instance

        # Mock test generator
        mock_generator_instance = MagicMock()
        mock_generator_instance.generate.return_value = "Generated test cases"
        mock_generator.return_value = mock_generator_instance

        with (
            patch("friday.api.routes.generate.ConfluenceConnector"),
            patch("friday.api.routes.generate.GitHubConnector"),
            patch("friday.api.routes.generate.save_test_cases_as_markdown"),
        ):
            response = client.post(
                "/api/v1/generate",
                json={"jira_key": "TEST-123", "output": "test_output.md"},
            )

        assert response.status_code == 200
        data = response.json()
        assert data["success"] is True
        assert "generated test cases" in data["message"].lower()

    def test_generate_endpoint_missing_params(self, client):
        """Test generate endpoint with missing parameters."""
        response = client.post("/api/v1/generate", json={"output": "test_output.md"})

        assert response.status_code == 400
        data = response.json()
        assert data["success"] is False
        assert "Either jira_key or gh_issue must be provided" in data["message"]

    @patch("friday.api.routes.crawl.WebCrawler")
    @patch("friday.api.routes.crawl.EmbeddingsService")
    def test_crawl_endpoint(self, mock_embeddings, mock_crawler, client):
        """Test crawl endpoint."""
        # Mock crawler
        mock_crawler_instance = MagicMock()
<<<<<<< HEAD
        mock_crawler_instance.crawl.return_value = [
            {"url": "https://example.com", "text": "Test", "title": "Test Page"}
        ]
        mock_crawler.return_value = mock_crawler_instance

        # Mock embeddings service
        mock_embeddings_instance = MagicMock()
        mock_embeddings_instance.get_collection_stats.return_value = {
            "total_documents": 1,
            "embedding_dimension": 1536
        }
        mock_embeddings.return_value = mock_embeddings_instance

        response = client.post("/api/v1/crawl", json={
            "url": "https://example.com",
            "provider": "openai",
            "max_pages": 5
        })
=======
        mock_crawler_instance.crawl.return_value = {
            "pages_crawled": 5,
            "embeddings_created": 10,
            "status": "completed",
        }
        mock_crawler.return_value = mock_crawler_instance

        response = client.post(
            "/api/v1/crawl",
            json={"url": "https://example.com", "provider": "openai", "max_pages": 5},
        )
>>>>>>> 291181d7

        assert response.status_code == 200
        data = response.json()
        assert data["success"] is True

    @patch("friday.api.routes.crawl.WebCrawler")
    @patch("friday.api.routes.crawl.EmbeddingsService")
    def test_crawl_endpoint_invalid_url(self, mock_embeddings, mock_crawler, client):
        """Test crawl endpoint with invalid URL."""
<<<<<<< HEAD
        # Mock to raise validation error
        mock_crawler_instance = MagicMock()
        mock_crawler_instance.crawl.side_effect = Exception("Invalid URL")
        mock_crawler.return_value = mock_crawler_instance

        response = client.post("/api/v1/crawl", json={
            "url": "not-a-valid-url",
            "provider": "openai"
        })
=======
        response = client.post(
            "/api/v1/crawl", json={"url": "not-a-valid-url", "provider": "openai"}
        )
>>>>>>> 291181d7

        assert response.status_code == 500  # Will raise exception from crawler

    def test_cors_headers(self, client):
        """Test CORS headers are present."""
<<<<<<< HEAD
        response = client.get("/api/v1/health")
=======
        response = client.options("/api/v1/health")

        # CORS headers should be present
        assert "access-control-allow-origin" in response.headers
>>>>>>> 291181d7

        # CORS headers should be present on regular requests
        assert response.status_code == 200
        # TestClient doesn't always expose CORS headers, but we can verify the middleware is configured
        # by checking that the app has the CORS middleware added

    @patch("friday.api.routes.api_test.ApiTestGenerator")
    def test_api_test_endpoint(self, mock_generator_class, client):
        """Test API testing endpoint."""
<<<<<<< HEAD
        from unittest.mock import AsyncMock

        # Mock test generator
        mock_generator = MagicMock()
        mock_generator.load_spec = AsyncMock(return_value={
            "openapi": "3.0.0",
            "info": {"title": "Test API", "version": "1.0.0"},
            "paths": {
                "/test": {
                    "get": {
                        "responses": {"200": {"description": "Success"}}
                    }
                }
            }
        })
        mock_generator.validate_spec.return_value = True
        mock_generator.create_test_cases = AsyncMock(return_value=["test1", "test2"])
        mock_generator.execute_tests = AsyncMock(return_value=None)
        mock_generator.test_results = [
            {"status": "PASS"},
            {"status": "PASS"}
        ]
        mock_generator.generate_report = AsyncMock(return_value="# Test Report")
        mock_generator_class.return_value = mock_generator
=======
        # Mock test runner
        mock_run_tests.return_value = {
            "total_tests": 10,
            "passed": 8,
            "failed": 2,
            "execution_time": "5.2s",
        }
>>>>>>> 291181d7

        # Mock file upload
        test_spec = """
openapi: 3.0.0
info:
  title: Test API
  version: 1.0.0
paths:
  /test:
    get:
      responses:
        '200':
          description: Success
"""

        response = client.post(
            "/api/v1/testapi",
            data={"base_url": "https://api.example.com", "output": "test_results.md"},
            files={"spec_upload": ("spec.yaml", test_spec, "application/yaml")},
        )

        assert response.status_code == 200
        data = response.json()
        assert data["success"] is True


class TestAPIErrorHandling:
    """Test API error handling scenarios."""

    @pytest.fixture
    def client(self):
        """Create test client."""
        return TestClient(app)

    def test_404_endpoint(self, client):
        """Test 404 error handling."""
        response = client.get("/nonexistent-endpoint")

        assert response.status_code == 404

    def test_invalid_json(self, client):
        """Test invalid JSON request handling."""
        response = client.post(
            "/api/v1/generate",
            data="invalid json",
            headers={"Content-Type": "application/json"},
        )

        assert response.status_code == 422

    @patch("friday.api.routes.generate.JiraConnector")
    def test_jira_connection_error(self, mock_jira, client):
        """Test Jira connection error handling."""
        mock_jira.side_effect = Exception("Connection failed")

        response = client.post(
            "/api/v1/generate",
            json={"jira_key": "TEST-123", "output": "test_output.md"},
        )

        assert response.status_code == 500

    def test_validation_error_response_format(self, client):
        """Test validation error response format."""
<<<<<<< HEAD
        # Send invalid type for a field to trigger validation error
        response = client.post("/api/v1/generate", json={
            "jira_key": 123,  # Should be string
            "output": "test.md"
        })
=======
        response = client.post("/api/v1/generate", json={"invalid_field": "value"})
>>>>>>> 291181d7

        assert response.status_code == 422
        data = response.json()
        assert data["success"] is False
        assert "errors" in data
        assert isinstance(data["errors"], list)


class TestAPIMiddleware:
    """Test API middleware functionality."""

    @pytest.fixture
    def client(self):
        """Create test client."""
        return TestClient(app)

    def test_request_id_header(self, client):
        """Test that request ID is added to responses."""
        response = client.get("/api/v1/health")

        # Check if request ID is in headers or can be traced
        assert response.status_code == 200

    def test_content_type_handling(self, client):
        """Test content type handling."""
        response = client.get("/api/v1/health")

        assert response.headers["content-type"] == "application/json"

    def test_security_headers(self, client):
        """Test security headers are present."""
        response = client.get("/api/v1/health")

        # Should have basic security considerations
        assert response.status_code == 200
        # Could check for X-Content-Type-Options, X-Frame-Options, etc.


class TestAPIConfiguration:
    """Test API configuration and settings."""

    @pytest.fixture
    def client(self):
        """Create test client."""
        return TestClient(app)

    def test_app_metadata(self, client):
        """Test application metadata."""
        # Test that the app has proper configuration
        assert app.title is not None
        assert app.version is not None

    def test_openapi_schema(self, client):
        """Test OpenAPI schema generation."""
        response = client.get("/openapi.json")

        assert response.status_code == 200
        schema = response.json()
        assert "openapi" in schema
        assert "info" in schema
        assert "paths" in schema<|MERGE_RESOLUTION|>--- conflicted
+++ resolved
@@ -82,7 +82,6 @@
         """Test crawl endpoint."""
         # Mock crawler
         mock_crawler_instance = MagicMock()
-<<<<<<< HEAD
         mock_crawler_instance.crawl.return_value = [
             {"url": "https://example.com", "text": "Test", "title": "Test Page"}
         ]
@@ -101,19 +100,6 @@
             "provider": "openai",
             "max_pages": 5
         })
-=======
-        mock_crawler_instance.crawl.return_value = {
-            "pages_crawled": 5,
-            "embeddings_created": 10,
-            "status": "completed",
-        }
-        mock_crawler.return_value = mock_crawler_instance
-
-        response = client.post(
-            "/api/v1/crawl",
-            json={"url": "https://example.com", "provider": "openai", "max_pages": 5},
-        )
->>>>>>> 291181d7
 
         assert response.status_code == 200
         data = response.json()
@@ -123,7 +109,6 @@
     @patch("friday.api.routes.crawl.EmbeddingsService")
     def test_crawl_endpoint_invalid_url(self, mock_embeddings, mock_crawler, client):
         """Test crawl endpoint with invalid URL."""
-<<<<<<< HEAD
         # Mock to raise validation error
         mock_crawler_instance = MagicMock()
         mock_crawler_instance.crawl.side_effect = Exception("Invalid URL")
@@ -133,24 +118,12 @@
             "url": "not-a-valid-url",
             "provider": "openai"
         })
-=======
-        response = client.post(
-            "/api/v1/crawl", json={"url": "not-a-valid-url", "provider": "openai"}
-        )
->>>>>>> 291181d7
 
         assert response.status_code == 500  # Will raise exception from crawler
 
     def test_cors_headers(self, client):
         """Test CORS headers are present."""
-<<<<<<< HEAD
-        response = client.get("/api/v1/health")
-=======
-        response = client.options("/api/v1/health")
-
-        # CORS headers should be present
-        assert "access-control-allow-origin" in response.headers
->>>>>>> 291181d7
+        response = client.get("/api/v1/health")
 
         # CORS headers should be present on regular requests
         assert response.status_code == 200
@@ -160,7 +133,6 @@
     @patch("friday.api.routes.api_test.ApiTestGenerator")
     def test_api_test_endpoint(self, mock_generator_class, client):
         """Test API testing endpoint."""
-<<<<<<< HEAD
         from unittest.mock import AsyncMock
 
         # Mock test generator
@@ -185,15 +157,6 @@
         ]
         mock_generator.generate_report = AsyncMock(return_value="# Test Report")
         mock_generator_class.return_value = mock_generator
-=======
-        # Mock test runner
-        mock_run_tests.return_value = {
-            "total_tests": 10,
-            "passed": 8,
-            "failed": 2,
-            "execution_time": "5.2s",
-        }
->>>>>>> 291181d7
 
         # Mock file upload
         test_spec = """
@@ -258,15 +221,11 @@
 
     def test_validation_error_response_format(self, client):
         """Test validation error response format."""
-<<<<<<< HEAD
         # Send invalid type for a field to trigger validation error
         response = client.post("/api/v1/generate", json={
             "jira_key": 123,  # Should be string
             "output": "test.md"
         })
-=======
-        response = client.post("/api/v1/generate", json={"invalid_field": "value"})
->>>>>>> 291181d7
 
         assert response.status_code == 422
         data = response.json()
