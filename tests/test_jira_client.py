--- conflicted
+++ resolved
@@ -65,15 +65,9 @@
             },
         ):
             connector = JiraConnector()
-<<<<<<< HEAD
             result = connector.get_issue_details("TEST-123")
 
             mock_jira_instance.issue.assert_called_once_with("TEST-123", expand="changelog,renderedFields")
-=======
-            result = connector.get_issue("TEST-123")
-
-            mock_jira_instance.issue.assert_called_once_with("TEST-123")
->>>>>>> 291181d7
             assert result == mock_issue
 
     @patch("friday.connectors.jira_client.Jira")
@@ -102,11 +96,7 @@
         mock_jira_instance = MagicMock()
         mock_jira_class.return_value = mock_jira_instance
 
-<<<<<<< HEAD
         # Mock issue with acceptance criteria in custom field
-=======
-        # Mock issue with acceptance criteria in description
->>>>>>> 291181d7
         mock_issue = {
             "fields": {
                 "customfield_10016": """User can enter username and password
@@ -115,7 +105,6 @@
 Error message shown on failure"""
             }
         }
-<<<<<<< HEAD
         mock_jira_instance.issue.return_value = mock_issue
 
         with patch.dict("os.environ", {
@@ -125,19 +114,6 @@
         }):
             connector = JiraConnector()
             criteria = connector.extract_acceptance_criteria("TEST-123")
-=======
-
-        with patch.dict(
-            "os.environ",
-            {
-                "JIRA_URL": "https://test.atlassian.net",
-                "JIRA_USERNAME": "test@example.com",
-                "JIRA_API_TOKEN": "test-token",
-            },
-        ):
-            connector = JiraConnector()
-            criteria = connector.extract_acceptance_criteria(mock_issue)
->>>>>>> 291181d7
 
             assert "User can enter username and password" in criteria
             assert "System validates credentials" in criteria
@@ -151,7 +127,6 @@
 
         # Mock issue without acceptance criteria
         mock_issue = {
-<<<<<<< HEAD
             "fields": {
                 "customfield_10016": None
             }
@@ -169,24 +144,6 @@
             # Should return empty list
             assert isinstance(criteria, list)
             assert criteria == []
-=======
-            "fields": {"description": "Simple description without acceptance criteria"}
-        }
-
-        with patch.dict(
-            "os.environ",
-            {
-                "JIRA_URL": "https://test.atlassian.net",
-                "JIRA_USERNAME": "test@example.com",
-                "JIRA_API_TOKEN": "test-token",
-            },
-        ):
-            connector = JiraConnector()
-            criteria = connector.extract_acceptance_criteria(mock_issue)
-
-            # Should return the description or empty string
-            assert isinstance(criteria, str)
->>>>>>> 291181d7
 
     @patch("friday.connectors.jira_client.Jira")
     def test_extract_acceptance_criteria_empty_description(self, mock_jira_class):
@@ -194,7 +151,6 @@
         mock_jira_instance = MagicMock()
         mock_jira_class.return_value = mock_jira_instance
 
-<<<<<<< HEAD
         # Mock issue with empty acceptance criteria field
         mock_issue = {
             "fields": {
@@ -213,24 +169,6 @@
 
             # Should handle empty string gracefully
             assert criteria == []
-=======
-        # Mock issue with empty description
-        mock_issue = {"fields": {"description": None}}
-
-        with patch.dict(
-            "os.environ",
-            {
-                "JIRA_URL": "https://test.atlassian.net",
-                "JIRA_USERNAME": "test@example.com",
-                "JIRA_API_TOKEN": "test-token",
-            },
-        ):
-            connector = JiraConnector()
-            criteria = connector.extract_acceptance_criteria(mock_issue)
-
-            # Should handle None description gracefully
-            assert criteria == ""
->>>>>>> 291181d7
 
 
 class TestJiraConnectorConfiguration:
