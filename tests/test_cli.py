"""Tests for CLI functionality."""

from unittest.mock import MagicMock, patch

import pytest
from typer.testing import CliRunner

from friday.cli import app


class TestCLI:
    """Test CLI command functionality."""

    @pytest.fixture
    def runner(self):
        """Create CLI test runner."""
        return CliRunner()

    def test_cli_help(self, runner):
        """Test CLI help command."""
        result = runner.invoke(app, ["--help"])

        assert result.exit_code == 0
        assert "Friday" in result.stdout
        assert "generate" in result.stdout
        assert "crawl" in result.stdout

    def test_version_command(self, runner):
        """Test version command."""
        result = runner.invoke(app, ["version"])

        assert result.exit_code == 0
        assert "Friday" in result.stdout
        # Should contain version information

    @patch("friday.cli.JiraConnector")
    @patch("friday.cli.TestCaseGenerator")
    @patch("friday.cli.save_test_cases_as_markdown")
    def test_generate_with_jira_key(self, mock_save, mock_generator, mock_jira, runner):
        """Test generate command with Jira key."""
        # Mock Jira connector
        mock_jira_instance = MagicMock()
        mock_jira_instance.get_issue.return_value = {
            "key": "TEST-123",
            "fields": {"summary": "Test", "description": "Test description"},
        }
        mock_jira_instance.extract_acceptance_criteria.return_value = "Test criteria"
        mock_jira.return_value = mock_jira_instance

        # Mock test generator
        mock_generator_instance = MagicMock()
        mock_generator_instance.generate.return_value = "Generated test cases"
        mock_generator.return_value = mock_generator_instance

        # Mock file save
        mock_save.return_value = None

        with patch("friday.cli.ConfluenceConnector"):
            result = runner.invoke(
                app,
                ["generate", "--jira-key", "TEST-123", "--output", "test_output.md"],
            )

        assert result.exit_code == 0
        mock_jira_instance.get_issue_details.assert_called_once_with("TEST-123")
        mock_save.assert_called_once()

    @patch("friday.cli.GitHubConnector")
    @patch("friday.cli.TestCaseGenerator")
    @patch("friday.cli.save_test_cases_as_markdown")
    def test_generate_with_github_issue(
        self, mock_save, mock_generator, mock_github, runner
    ):
        """Test generate command with GitHub issue."""
        # Mock GitHub connector
        mock_github_instance = MagicMock()
        mock_github_instance.get_issue.return_value = {
            "number": 123,
            "title": "Test issue",
            "body": "Test description",
        }
        mock_github_instance.extract_acceptance_criteria.return_value = "Test criteria"
        mock_github.return_value = mock_github_instance

        # Mock test generator
        mock_generator_instance = MagicMock()
        mock_generator_instance.generate.return_value = "Generated test cases"
        mock_generator.return_value = mock_generator_instance

        # Mock file save
        mock_save.return_value = None

        with patch("friday.cli.ConfluenceConnector"):
            result = runner.invoke(
                app,
                [
                    "generate",
                    "--gh-issue",
                    "123",
                    "--gh-repo",
                    "owner/repo",
                    "--output",
                    "test_output.md",
                ],
            )

        assert result.exit_code == 0
        mock_github_instance.get_issue_details.assert_called_once_with("owner/repo", 123)
        mock_save.assert_called_once()

    def test_generate_missing_required_params(self, runner):
        """Test generate command with missing required parameters."""
        result = runner.invoke(app, ["generate", "--output", "test_output.md"])

        assert result.exit_code != 0
        # Should show error about missing required parameters

    @patch("friday.cli.WebCrawler")
    @patch("friday.cli.EmbeddingsService")
    def test_crawl_command(self, mock_embeddings, mock_crawler, runner):
        """Test crawl command."""
        # Mock crawler
        mock_crawler_instance = MagicMock()
<<<<<<< HEAD
        mock_crawler_instance.crawl.return_value = [
            {"url": "https://example.com", "text": "Test", "title": "Test"}
        ]
        mock_crawler.return_value = mock_crawler_instance

        # Mock embeddings service
        mock_embeddings_instance = MagicMock()
        mock_embeddings_instance.get_collection_stats.return_value = {
            "total_documents": 1,
            "embedding_dimension": 1536
        }
        mock_embeddings.return_value = mock_embeddings_instance

        result = runner.invoke(app, [
            "crawl",
            "https://example.com",
            "--provider", "openai",
            "--max-pages", "5"
        ])
=======
        mock_crawler_instance.crawl.return_value = {
            "pages_crawled": 5,
            "embeddings_created": 10,
        }
        mock_crawler.return_value = mock_crawler_instance

        result = runner.invoke(
            app,
            [
                "crawl",
                "https://example.com",
                "--provider",
                "openai",
                "--max-pages",
                "5",
            ],
        )
>>>>>>> 291181d7

        assert result.exit_code == 0
        mock_crawler_instance.crawl.assert_called_once()

    def test_crawl_invalid_url(self, runner):
        """Test crawl command with invalid URL."""
        result = runner.invoke(
            app, ["crawl", "not-a-valid-url", "--provider", "openai"]
        )

        # Should handle invalid URL gracefully
        assert result.exit_code != 0

    @patch("friday.cli.setup_friday")
    def test_setup_command(self, mock_setup_friday, runner):
        """Test setup command."""
        mock_setup_friday.return_value = None

        result = runner.invoke(app, ["setup"])

        assert result.exit_code == 0
        mock_setup_friday.assert_called_once()

    def test_crawl_help(self, runner):
        """Test crawl command help."""
        result = runner.invoke(app, ["crawl", "--help"])

        assert result.exit_code == 0
        assert "provider" in result.stdout
        assert "max-pages" in result.stdout

    def test_generate_help(self, runner):
        """Test generate command help."""
        result = runner.invoke(app, ["generate", "--help"])

        assert result.exit_code == 0
        assert "jira-key" in result.stdout
        assert "gh-issue" in result.stdout
        assert "output" in result.stdout


class TestCLIErrorHandling:
    """Test CLI error handling scenarios."""

    @pytest.fixture
    def runner(self):
        """Create CLI test runner."""
        return CliRunner()

    @patch("friday.cli.JiraConnector")
    def test_jira_connection_error(self, mock_jira, runner):
        """Test Jira connection error handling."""
        mock_jira.side_effect = Exception("Connection failed")

        result = runner.invoke(
            app, ["generate", "--jira-key", "TEST-123", "--output", "test_output.md"]
        )

        # Should exit with non-zero code on error
        assert result.exit_code != 0
        # Error is logged, not printed to stdout in CLI
        # The exception will be caught and logged by the CLI error handler

    @patch("friday.cli.GitHubConnector")
    def test_github_connection_error(self, mock_github, runner):
        """Test GitHub connection error handling."""
        mock_github.side_effect = Exception("GitHub API error")

        result = runner.invoke(
            app,
            [
                "generate",
                "--gh-issue",
                "123",
                "--gh-repo",
                "owner/repo",
                "--output",
                "test_output.md",
            ],
        )

        assert result.exit_code != 0

    def test_invalid_command(self, runner):
        """Test invalid command handling."""
        result = runner.invoke(app, ["invalid-command"])

        assert result.exit_code != 0

    @patch("friday.cli.WebCrawler")
    def test_crawler_error(self, mock_crawler, runner):
        """Test crawler error handling."""
        mock_crawler_instance = MagicMock()
        mock_crawler_instance.crawl.side_effect = Exception("Crawl failed")
        mock_crawler.return_value = mock_crawler_instance

        result = runner.invoke(
            app, ["crawl", "https://example.com", "--provider", "openai"]
        )

        assert result.exit_code != 0


class TestCLIConfiguration:
    """Test CLI configuration and options."""

    @pytest.fixture
    def runner(self):
        """Create CLI test runner."""
        return CliRunner()

    def test_provider_options(self, runner):
        """Test that valid provider options are accepted."""
        with patch("friday.cli.WebCrawler") as mock_crawler:
            mock_crawler_instance = MagicMock()
            mock_crawler_instance.crawl.return_value = {}
            mock_crawler.return_value = mock_crawler_instance

            for provider in ["openai", "gemini", "mistral"]:
                result = runner.invoke(
                    app, ["crawl", "https://example.com", "--provider", provider]
                )

                # Should not fail due to invalid provider
                # (may fail for other reasons in test environment)

    def test_max_pages_validation(self, runner):
        """Test max pages parameter validation."""
        with patch("friday.cli.WebCrawler"):
            # Test with negative number
            result = runner.invoke(
                app, ["crawl", "https://example.com", "--max-pages", "-1"]
            )

            # Should handle invalid max pages

    def test_output_file_parameter(self, runner):
        """Test output file parameter."""
        with (
            patch("friday.cli.JiraConnector") as mock_jira,
            patch("friday.cli.TestCaseGenerator") as mock_generator,
            patch("friday.cli.save_test_cases_as_markdown") as mock_save,
            patch("friday.cli.ConfluenceConnector"),
        ):
            mock_jira_instance = MagicMock()
            mock_jira_instance.get_issue.return_value = {
                "key": "TEST-123",
                "fields": {},
            }
            mock_jira_instance.extract_acceptance_criteria.return_value = ""
            mock_jira.return_value = mock_jira_instance

            mock_generator_instance = MagicMock()
            mock_generator_instance.generate.return_value = "test"
            mock_generator.return_value = mock_generator_instance

            result = runner.invoke(
                app,
                ["generate", "--jira-key", "TEST-123", "--output", "custom_output.md"],
            )

            if result.exit_code == 0:
                # Verify the output file parameter was used
                mock_save.assert_called_once()<|MERGE_RESOLUTION|>--- conflicted
+++ resolved
@@ -121,7 +121,6 @@
         """Test crawl command."""
         # Mock crawler
         mock_crawler_instance = MagicMock()
-<<<<<<< HEAD
         mock_crawler_instance.crawl.return_value = [
             {"url": "https://example.com", "text": "Test", "title": "Test"}
         ]
@@ -141,25 +140,6 @@
             "--provider", "openai",
             "--max-pages", "5"
         ])
-=======
-        mock_crawler_instance.crawl.return_value = {
-            "pages_crawled": 5,
-            "embeddings_created": 10,
-        }
-        mock_crawler.return_value = mock_crawler_instance
-
-        result = runner.invoke(
-            app,
-            [
-                "crawl",
-                "https://example.com",
-                "--provider",
-                "openai",
-                "--max-pages",
-                "5",
-            ],
-        )
->>>>>>> 291181d7
 
         assert result.exit_code == 0
         mock_crawler_instance.crawl.assert_called_once()
