--- conflicted
+++ resolved
@@ -43,11 +43,8 @@
             llm_providers.append("openai")
         if settings.google_api_key:
             llm_providers.append("google")
-<<<<<<< HEAD
-=======
         if settings.mistral_api_key:
             llm_providers.append("mistral")
->>>>>>> 291181d7
 
         services["llm_providers"] = "healthy" if llm_providers else "unhealthy"
 
